--- conflicted
+++ resolved
@@ -265,11 +265,7 @@
                 throw Meta.throwException(meta.java_lang_NoSuchMethodException);
             }
         }
-<<<<<<< HEAD
         StaticObject type = (StaticObject) getSignature.call(self);
-=======
-        StaticObject type = (StaticObject) meta.java_lang_invoke_MemberName_getSignature.invokeDirect(self);
->>>>>>> b373f364
 
         if (defKlass == null) {
             return StaticObject.NULL;
