--- conflicted
+++ resolved
@@ -354,27 +354,11 @@
         CompilerAsserts.neverPartOfCompilation();
         this.bs = new BytecodeStream(method.getCode());
         FrameSlot[] slots = frameDescriptor.getSlots().toArray(new FrameSlot[0]);
-<<<<<<< HEAD
-        BCIslot = slots[0];
-        int startLocal = 1;
-        int lastLocal = startLocal + method.getMaxLocals();
-        int lastStack = startLocal + method.getMaxLocals() + method.getMaxStackSize();
-        assert (lastLocal - startLocal) == method.getMaxLocals();
-        assert (lastStack - lastLocal) == method.getMaxStackSize();
-        this.locals = Arrays.copyOfRange(slots, 1, lastLocal);
-        this.stackSlots = Arrays.copyOfRange(slots, lastLocal, lastStack);
-        if (method.usesMonitors() > 0) {
-            monitorSlot = slots[lastStack];
-        } else {
-            monitorSlot = null;
-        }
-
-=======
+
         this.locals = Arrays.copyOfRange(slots, 0, method.getMaxLocals());
         this.stackSlots = Arrays.copyOfRange(slots, method.getMaxLocals(), method.getMaxLocals() + method.getMaxStackSize());
         this.monitorSlot = monitorSlot;
         this.bciSlot = bciSlot;
->>>>>>> dab35cd0
         this.SOEinfo = getMethod().getSOEHandlerInfo();
     }
 
@@ -602,7 +586,7 @@
                 CompilerAsserts.partialEvaluationConstant(top);
                 CompilerAsserts.partialEvaluationConstant(curBCI);
                 CompilerAsserts.partialEvaluationConstant(curOpcode);
-<<<<<<< HEAD
+
                 CompilerAsserts.partialEvaluationConstant(statementIndex);
                 CompilerAsserts.partialEvaluationConstant(nextStatementIndex);
 
@@ -611,11 +595,10 @@
                     statementIndex = nextStatementIndex;
                 }
 
-=======
                 if (Bytecodes.canTrap(curOpcode)) {
                     setBCI(frame, curBCI);
                 }
->>>>>>> dab35cd0
+
                 // @formatter:off
                 // Checkstyle: stop
                 try {
@@ -1232,15 +1215,9 @@
                         case INVOKEVIRTUAL: // fall through
                         case INVOKESPECIAL: // fall through
                         case INVOKESTATIC: // fall through
-<<<<<<< HEAD
-                        case INVOKEINTERFACE: 
-                            setBCI(frame, curBCI);
-                            top += quickenInvoke(frame, top, curBCI, curOpcode);
-                            break;
-=======
+
                         case INVOKEINTERFACE:
                             top += quickenInvoke(frame, top, curBCI, curOpcode); break;
->>>>>>> dab35cd0
 
                         case NEW:
                             putObject(frame, top, InterpreterToVM.newObject(resolveType(curOpcode, bs.readCPI(curBCI))));
@@ -1283,18 +1260,9 @@
                             CompilerAsserts.neverPartOfCompilation();
                             throw EspressoError.unimplemented(Bytecodes.nameOf(curOpcode) + " not supported.");
 
-<<<<<<< HEAD
-                        case INVOKEDYNAMIC: 
-                            setBCI(frame, curBCI);
-                            top += quickenInvokeDynamic(frame, top, curBCI, curOpcode); break;
-
-                        case QUICK: 
-                            setBCI(frame, curBCI);
-                            top += nodes[bs.readCPI(curBCI)].invoke(frame); break;
-=======
                         case INVOKEDYNAMIC: top += quickenInvokeDynamic(frame, top, curBCI, curOpcode); break;
-                        case QUICK: top += nodes[bs.readCPI(curBCI)].invoke(frame, top); break;
->>>>>>> dab35cd0
+                        case QUICK: top += nodes[bs.readCPI(curBCI)].invoke(frame); break;
+
 
                         default:
                             CompilerAsserts.neverPartOfCompilation();
@@ -1359,7 +1327,7 @@
                     }
                     throw e;
                 }
-                StaticObject exceptionToHandle = e.getException();
+
                 ExceptionHandler[] handlers = getMethod().getExceptionHandlers();
                 ExceptionHandler handler = null;
                 for (ExceptionHandler toCheck : handlers) {
@@ -1370,11 +1338,8 @@
                             // instanceof
                             catchType = resolveType(Bytecodes.INSTANCEOF, (char) toCheck.catchTypeCPI());
                         }
-<<<<<<< HEAD
-                        if (catchType == null || InterpreterToVM.instanceOf(exceptionToHandle, catchType)) {
-=======
+
                         if (catchType == null || InterpreterToVM.instanceOf(e.getExceptionObject(), catchType)) {
->>>>>>> dab35cd0
                             // the first found exception handler is our exception handler
                             handler = toCheck;
                             break;
