/*
 * Copyright (c) 2015, Oracle and/or its affiliates. All rights reserved.
 * DO NOT ALTER OR REMOVE COPYRIGHT NOTICES OR THIS FILE HEADER.
 *
 * This code is free software; you can redistribute it and/or modify it
 * under the terms of the GNU General Public License version 2 only, as
 * published by the Free Software Foundation.
 *
 * This code is distributed in the hope that it will be useful, but WITHOUT
 * ANY WARRANTY; without even the implied warranty of MERCHANTABILITY or
 * FITNESS FOR A PARTICULAR PURPOSE.  See the GNU General Public License
 * version 2 for more details (a copy is included in the LICENSE file that
 * accompanied this code).
 *
 * You should have received a copy of the GNU General Public License version
 * 2 along with this work; if not, write to the Free Software Foundation,
 * Inc., 51 Franklin St, Fifth Floor, Boston, MA 02110-1301 USA.
 *
 * Please contact Oracle, 500 Oracle Parkway, Redwood Shores, CA 94065 USA
 * or visit www.oracle.com if you need additional information or have any
 * questions.
 */
package org.graalvm.compiler.phases.common.instrumentation;

import java.util.Collections;

import org.graalvm.compiler.core.common.type.StampPair;
import org.graalvm.compiler.debug.Debug;
import org.graalvm.compiler.debug.GraalError;
import org.graalvm.compiler.graph.Node;
import org.graalvm.compiler.graph.NodeBitMap;
import org.graalvm.compiler.graph.NodeFlood;
import org.graalvm.compiler.graph.Position;
import org.graalvm.compiler.nodeinfo.InputType;
import org.graalvm.compiler.nodes.AbstractEndNode;
import org.graalvm.compiler.nodes.AbstractLocalNode;
import org.graalvm.compiler.nodes.FixedNode;
import org.graalvm.compiler.nodes.FrameState;
import org.graalvm.compiler.nodes.LoopEndNode;
import org.graalvm.compiler.nodes.ParameterNode;
import org.graalvm.compiler.nodes.ReturnNode;
import org.graalvm.compiler.nodes.StructuredGraph;
import org.graalvm.compiler.nodes.StructuredGraph.AllowAssumptions;
import org.graalvm.compiler.nodes.ValueNode;
import org.graalvm.compiler.nodes.calc.FloatingNode;
import org.graalvm.compiler.nodes.debug.instrumentation.InstrumentationBeginNode;
import org.graalvm.compiler.nodes.debug.instrumentation.InstrumentationEndNode;
import org.graalvm.compiler.nodes.debug.instrumentation.InstrumentationNode;
import org.graalvm.compiler.nodes.util.GraphUtil;
import org.graalvm.compiler.nodes.virtual.EscapeObjectState;
import org.graalvm.compiler.options.OptionValues;
import org.graalvm.compiler.phases.BasePhase;
import org.graalvm.compiler.phases.common.DeadCodeEliminationPhase;
import org.graalvm.compiler.phases.tiers.HighTierContext;
import org.graalvm.util.CollectionFactory;
import org.graalvm.util.Equivalence;
import org.graalvm.util.EconomicMap;
import org.graalvm.util.ImmutableEconomicMap;

/**
 * The {@code ExtractInstrumentationPhase} extracts the instrumentation (whose boundary are
 * indicated by instrumentationBegin and instrumentationEnd), and insert an
 * {@link InstrumentationNode} in the graph to take place of the instrumentation.
 */
public class ExtractInstrumentationPhase extends BasePhase<HighTierContext> {

    @Override
    protected void run(StructuredGraph graph, HighTierContext context) {
        for (InstrumentationBeginNode begin : graph.getNodes().filter(InstrumentationBeginNode.class)) {
            Instrumentation instrumentation = new Instrumentation(begin);
            if (begin.isAnchored() || begin.getTarget() != null) {
                // we create InstrumentationNode when the instrumentation is anchored (when 0 is
                // passed to instrumentationBegin), or when the instrumentation is associated with
                // some target.
                InstrumentationNode instrumentationNode = graph.addWithoutUnique(new InstrumentationNode(begin.getTarget(), begin.isAnchored()));
                graph.addBeforeFixed(begin, instrumentationNode);
                FrameState currentState = begin.stateAfter();
                FrameState newState = graph.addWithoutUnique(new FrameState(currentState.outerFrameState(), currentState.getCode(), currentState.bci, 0, 0,
                                0, currentState.rethrowException(), currentState.duringCall(), null,
                                Collections.<EscapeObjectState> emptyList()));
                instrumentationNode.setStateBefore(newState);

                StructuredGraph instrumentationGraph = instrumentation.genInstrumentationGraph(graph, instrumentationNode);
                new DeadCodeEliminationPhase().apply(instrumentationGraph, false);
                instrumentationNode.setInstrumentationGraph(instrumentationGraph);
                Debug.dump(Debug.INFO_LOG_LEVEL, instrumentationGraph, "After extracted instrumentation at %s", instrumentation);
            }
            instrumentation.unlink();
        }
    }

    /**
     * This class denotes the instrumentation code being detached from the graph.
     */
    private static class Instrumentation {

        private InstrumentationBeginNode begin;
        private InstrumentationEndNode end;
        private NodeBitMap nodes;

        Instrumentation(InstrumentationBeginNode begin) {
            this.begin = begin;

            // travel along the control flow for the paired InstrumentationEndNode
            NodeFlood cfgFlood = begin.graph().createNodeFlood();
            cfgFlood.add(begin.next());
            for (Node current : cfgFlood) {
                if (current instanceof InstrumentationEndNode) {
                    this.end = (InstrumentationEndNode) current;
                } else if (current instanceof LoopEndNode) {
                    // do nothing
                } else if (current instanceof AbstractEndNode) {
                    cfgFlood.add(((AbstractEndNode) current).merge());
                } else {
                    cfgFlood.addAll(current.successors());
                }
            }

            if (this.end == null) {
                // this may be caused by DeoptimizationReason.Unresolved
                throw GraalError.shouldNotReachHere("could not find invocation to instrumentationEnd()");
            }

            // all FloatingNodes (except AbstractLocalNodes), which the FixedNodes in the
            // instrumentation depend on, are included in the instrumentation if they are not used
            // by other nodes in the graph
            NodeBitMap cfgNodes = cfgFlood.getVisited();
            NodeFlood dfgFlood = begin.graph().createNodeFlood();
            dfgFlood.addAll(cfgNodes);
            dfgFlood.add(begin.stateAfter());
            for (Node current : dfgFlood) {
                for (Position pos : current.inputPositions()) {
                    Node input = pos.get(current);
                    if (pos.getInputType() == InputType.Value) {
                        if (current instanceof FrameState) {
                            // don't include value input for the FrameState
                            continue;
                        }
                        if (!(input instanceof FloatingNode)) {
                            // we only consider FloatingNode for this input type
                            continue;
                        }
                        if (input instanceof AbstractLocalNode) {
                            // AbstractLocalNode is invalid in the instrumentation sub-graph
                            continue;
                        }
                        if (shouldIncludeValueInput((FloatingNode) input, cfgNodes)) {
                            dfgFlood.add(input);
                        }
                    } else {
                        dfgFlood.add(input);
                    }
                }
            }
            this.nodes = dfgFlood.getVisited();
        }

        /**
         * Copy the instrumentation nodes into a separate graph. During the copying, this method
         * updates the input of the given InstrumentationNode. Hence, it is essential that the given
         * InstrumentationNode is alive.
         */
        StructuredGraph genInstrumentationGraph(StructuredGraph oldGraph, InstrumentationNode instrumentationNode) {
<<<<<<< HEAD
            String name = "Instrumentation:" + oldGraph.method().format("%H.%n(%p)");
            OptionValues options = oldGraph.getOptions();
            StructuredGraph instrumentationGraph = new StructuredGraph.Builder(AllowAssumptions.YES).name(name).options(options).build();
            Map<Node, Node> replacements = NodeCollectionsFactory.newMap();
=======

            StructuredGraph instrumentationGraph = new StructuredGraph(AllowAssumptions.YES, INVALID_COMPILATION_ID);
            EconomicMap<Node, Node> replacements = CollectionFactory.newMap(Equivalence.IDENTITY);
>>>>>>> d9930124
            int index = 0; // for ParameterNode index
            for (Node current : nodes) {
                // mark any input that is not included in the instrumentation a weak dependency
                for (Node input : current.inputs()) {
                    if (input instanceof ValueNode) {
                        ValueNode valueNode = (ValueNode) input;
                        if (!nodes.isMarked(input) && !replacements.containsKey(input)) {
                            // create a ParameterNode in case the input is not within the
                            // instrumentation
                            ParameterNode parameter = new ParameterNode(index++, StampPair.createSingle(valueNode.stamp()));
                            instrumentationGraph.addWithoutUnique(parameter);
                            instrumentationNode.addWeakDependency(valueNode);
                            replacements.put(input, parameter);
                        }
                    }
                }
            }
            ImmutableEconomicMap<Node, Node> duplicates = instrumentationGraph.addDuplicates(nodes, oldGraph, nodes.count(), replacements);
            instrumentationGraph.start().setNext((FixedNode) duplicates.get(begin.next()));
            instrumentationGraph.start().setStateAfter((FrameState) duplicates.get(begin.stateAfter()));
            duplicates.get(end).replaceAtPredecessor(instrumentationGraph.addWithoutUnique(new ReturnNode(null)));
            return instrumentationGraph;
        }

        /**
         * @return true if the given FloatingNode does not contain any FixedNode input of types
         *         other than InputType.Value.
         */
        private static boolean shouldIncludeValueInput(FloatingNode node, NodeBitMap cfgNodes) {
            for (Position pos : node.inputPositions()) {
                if (pos.getInputType() == InputType.Value) {
                    continue;
                }
                Node input = pos.get(node);
                if (input instanceof FixedNode && !cfgNodes.isMarked(input)) {
                    return false;
                }
            }
            return true;
        }

        void unlink() {
            FixedNode next = end.next();
            end.setNext(null);
            begin.replaceAtPredecessor(next);
            GraphUtil.killCFG(begin);
        }

    }

    @Override
    public boolean checkContract() {
        return false;
    }

}<|MERGE_RESOLUTION|>--- conflicted
+++ resolved
@@ -161,16 +161,10 @@
          * InstrumentationNode is alive.
          */
         StructuredGraph genInstrumentationGraph(StructuredGraph oldGraph, InstrumentationNode instrumentationNode) {
-<<<<<<< HEAD
             String name = "Instrumentation:" + oldGraph.method().format("%H.%n(%p)");
             OptionValues options = oldGraph.getOptions();
             StructuredGraph instrumentationGraph = new StructuredGraph.Builder(AllowAssumptions.YES).name(name).options(options).build();
-            Map<Node, Node> replacements = NodeCollectionsFactory.newMap();
-=======
-
-            StructuredGraph instrumentationGraph = new StructuredGraph(AllowAssumptions.YES, INVALID_COMPILATION_ID);
             EconomicMap<Node, Node> replacements = CollectionFactory.newMap(Equivalence.IDENTITY);
->>>>>>> d9930124
             int index = 0; // for ParameterNode index
             for (Node current : nodes) {
                 // mark any input that is not included in the instrumentation a weak dependency
