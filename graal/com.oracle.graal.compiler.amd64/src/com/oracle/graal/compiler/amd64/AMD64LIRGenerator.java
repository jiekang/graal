--- conflicted
+++ resolved
@@ -60,9 +60,8 @@
 import com.oracle.graal.lir.amd64.AMD64ControlFlow.ReturnOp;
 import com.oracle.graal.lir.amd64.AMD64ControlFlow.StrategySwitchOp;
 import com.oracle.graal.lir.amd64.AMD64ControlFlow.TableSwitchOp;
-import com.oracle.graal.lir.amd64.AMD64Move.LeaDataOp;
 import com.oracle.graal.lir.amd64.AMD64Move.LeaOp;
-import com.oracle.graal.lir.amd64.AMD64Move.ZeroExtendLoadOp;
+import com.oracle.graal.lir.amd64.AMD64Move.LoadOp;
 import com.oracle.graal.lir.amd64.AMD64Move.MembarOp;
 import com.oracle.graal.lir.amd64.AMD64Move.MoveFromRegOp;
 import com.oracle.graal.lir.amd64.AMD64Move.MoveToRegOp;
@@ -70,7 +69,6 @@
 import com.oracle.graal.nodes.*;
 import com.oracle.graal.nodes.calc.*;
 import com.oracle.graal.nodes.calc.FloatConvertNode.FloatConvert;
-import com.oracle.graal.nodes.spi.*;
 import com.oracle.graal.nodes.type.*;
 import com.oracle.graal.phases.util.*;
 
@@ -157,10 +155,6 @@
     @Override
     public void emitMove(AllocatableValue dst, Value src) {
         append(createMove(dst, src));
-    }
-
-    public void emitData(AllocatableValue dst, byte[] data) {
-        append(new LeaDataOp(dst, data));
     }
 
     @Override
@@ -376,7 +370,7 @@
     /**
      * This method emits the compare instruction, and may reorder the operands. It returns true if
      * it did so.
-     * 
+     *
      * @param a the left operand of the comparison
      * @param b the right operand of the comparison
      * @return true if the left and right operands were switched, false otherwise
@@ -538,46 +532,6 @@
         }
     }
 
-<<<<<<< HEAD
-=======
-    @Override
-    protected boolean peephole(ValueNode valueNode) {
-        if ((valueNode instanceof IntegerDivNode) || (valueNode instanceof IntegerRemNode)) {
-            FixedBinaryNode divRem = (FixedBinaryNode) valueNode;
-            FixedNode node = divRem.next();
-            while (node instanceof FixedWithNextNode) {
-                FixedWithNextNode fixedWithNextNode = (FixedWithNextNode) node;
-                if (((fixedWithNextNode instanceof IntegerDivNode) || (fixedWithNextNode instanceof IntegerRemNode)) && fixedWithNextNode.getClass() != divRem.getClass()) {
-                    FixedBinaryNode otherDivRem = (FixedBinaryNode) fixedWithNextNode;
-                    if (otherDivRem.x() == divRem.x() && otherDivRem.y() == divRem.y() && !hasOperand(otherDivRem)) {
-                        Value[] results = emitIntegerDivRem(operand(divRem.x()), operand(divRem.y()), (DeoptimizingNode) valueNode);
-                        if (divRem instanceof IntegerDivNode) {
-                            setResult(divRem, results[0]);
-                            setResult(otherDivRem, results[1]);
-                        } else {
-                            setResult(divRem, results[1]);
-                            setResult(otherDivRem, results[0]);
-                        }
-                        return true;
-                    }
-                }
-                node = fixedWithNextNode.next();
-            }
-        }
-        return false;
-    }
-
-    protected MemoryArithmeticLIRLowerer memoryPeephole;
-
-    @Override
-    protected MemoryArithmeticLIRLowerer getMemoryLowerer() {
-        if (memoryPeephole == null) {
-            // Use the generic one
-            memoryPeephole = new AMD64MemoryPeephole(this);
-        }
-        return memoryPeephole;
-    }
-
     protected Value emitBinaryMemory(AMD64Arithmetic op, Kind kind, AllocatableValue a, AMD64AddressValue location, LIRFrameState state) {
         Variable result = newVariable(a.getKind());
         append(new BinaryMemory(op, kind, result, a, location, state));
@@ -591,14 +545,14 @@
     }
 
     protected Value emitZeroExtendMemory(Kind memoryKind, int resultBits, AMD64AddressValue address, LIRFrameState state) {
+        assert memoryKind.isUnsigned();
         // Issue a zero extending load of the proper bit size and set the result to
         // the proper kind.
         Variable result = newVariable(resultBits == 32 ? Kind.Int : Kind.Long);
-        append(new ZeroExtendLoadOp(memoryKind, result, address, state));
-        return result;
-    }
-
->>>>>>> 3668fba7
+        append(new LoadOp(memoryKind, result, address, state));
+        return result;
+    }
+
     private void emitDivRem(AMD64Arithmetic op, Value a, Value b, LIRFrameState state) {
         AllocatableValue rax = AMD64.rax.asValue(a.getPlatformKind());
         emitMove(rax, a);
